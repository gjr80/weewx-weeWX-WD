--- conflicted
+++ resolved
@@ -1738,15 +1738,10 @@
                                 formatter=self.generator.formatter,
                                 converter=self.generator.converter)
 
-<<<<<<< HEAD
-        # barometer trend text
-        if 'barometer' in curr_rec_metric:
-=======
         #
         # Barometer trend
         #
         if 'barometer' in curr_rec_metric and curr_rec_metric['barometer'] is not None:
->>>>>>> 22b7fb4d
             curr_baro_hpa = curr_rec_metric['barometer']
             # 1 hour trend
             rec_60 = db_lookup().getRecord(self.generator.gen_ts - 3600, 300)
